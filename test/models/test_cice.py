import datetime
import os
import shutil
import struct

import pytest
import f90nml
import tarfile
from pathlib import Path

import payu

from test.common import cd
from test.common import tmpdir, ctrldir, labdir, expt_workdir
from test.common import workdir, expt_archive_dir, ctrldir_basename
from test.common import write_config, config_path, write_metadata
from test.common import make_exe
from payu.models.cice import CICE4_RESTART_HEADER_FORMAT

verbose = True

DEFAULT_YEAR_INIT = 101  # arbitrary value for tests
DEFAULT_DT = 3600  # 1 hour
DEFAULT_CICE_NML = {
    "setup_nml": {
        "history_dir": "./HISTORY/",
        "restart_dir": "./RESTART/",
        "year_init": DEFAULT_YEAR_INIT,
        "days_per_year": 365,
        "ice_ic": "default",
        "restart": False,
        "pointer_file": "./RESTART/ice.restart_file",
        "runtype": "initial",
        "npt": 99999,
        "dt": DEFAULT_DT,
    },
    "grid_nml": {"grid_file": "./INPUT/grid.nc", "kmt_file": "./INPUT/kmt.nc"},
    "icefields_nml": {"f_icy": "x"},
}
CICE_NML_NAME = "cice_in.nml"
HIST_NML_NAME = "ice_history.nml"
RESTART_NAME = "./RESTART/iced.r"
ICED_RESTART_NAME = "iced.18510101"
RESTART_POINTER_NAME = "ice.restart_file"


def setup_module(module):
    """
    Put any test-wide setup code in here, e.g. creating test files
    """
    if verbose:
        print("setup_module      module:%s" % module.__name__)

    # Should be taken care of by teardown, in case remnants lying around
    try:
        shutil.rmtree(tmpdir)
    except FileNotFoundError:
        pass

    try:
        tmpdir.mkdir()
        labdir.mkdir()
        ctrldir.mkdir()
        expt_archive_dir.mkdir(parents=True)
        make_exe()
        write_metadata()
    except Exception as e:
        print(e)


def teardown_module(module):
    """
    Put any test-wide teardown code in here, e.g. removing test outputs
    """
    if verbose:
        print("teardown_module   module:%s" % module.__name__)

    try:
        shutil.rmtree(tmpdir)
        print("removing tmp")
    except Exception as e:
        print(e)


DEFAULT_CONFIG = {
    "laboratory": "lab",
    "jobname": "testrun",
    "model": "cice",
    "exe": "test.exe",
    "experiment": ctrldir_basename,
    "metadata": {"enable": False}
}
RESTART_PATH = expt_archive_dir / "restartXYZ"

CONFIG_WITH_RESTART = {
    "laboratory": "lab",
    "jobname": "testrun",
    "model": "cice",
    "exe": "test.exe",
    "experiment": ctrldir_basename,
    "metadata": {"enable": False},
    "restart": str(RESTART_PATH)
}


@pytest.fixture
def config(request):
    """
    Write a specified dictionary to config.yaml.
    Used to allow writing configs with and without
    restarts.
    """
    config = request.param
    write_config(config, config_path)

    yield config_path

    os.remove(config_path)


@pytest.fixture(autouse=True)
def empty_workdir():
    """
    Model setup tests require a clean work directory and symlink from
    the control directory.
    """
    expt_workdir.mkdir(parents=True)
    # Symlink must exist for setup to use correct locations
    workdir.symlink_to(expt_workdir)

    yield expt_workdir
    try:
        shutil.rmtree(expt_workdir)
    except FileNotFoundError:
        pass
    workdir.unlink()


@pytest.fixture
def cice_nml():
<<<<<<< HEAD
    """
    Write the default cice_in.nml namelist.
    """
    cice_nml = DEFAULT_CICE_NML

    with cd(ctrldir):
        # 2. Create config.nml
        f90nml.write(cice_nml, CICE_NML_NAME)

    yield

    # cleanup
    with cd(ctrldir):
        os.remove(CICE_NML_NAME)
=======
    nml_path = os.path.join(ctrldir, CICE_NML_NAME)
    f90nml.write(DEFAULT_CICE_NML, nml_path)

    yield nml_path

    # Cleanup
    os.remove(nml_path)
>>>>>>> da047828


# Important to test None case without separate ice history file
@pytest.fixture(params=[None,
                        {"icefields_nml": {"f_icy": "m"}},
                        {"icefields_nml": {"f_icy": "m", "f_new": "y"}}])
def cice_history_nml(request):
    """
<<<<<<< HEAD
    Write separate history namelist used by ESM1.5.
=======
    Write separate ice history namelist used by ESM1.5, if provided.
>>>>>>> da047828
    """
    ice_history = request.param
    ice_history_path = os.path.join(ctrldir, HIST_NML_NAME)

<<<<<<< HEAD
    with cd(ctrldir):
        if ice_history:
            f90nml.write(ice_history, HIST_NML_NAME)
=======
    if ice_history:
        f90nml.write(ice_history, ice_history_path)
>>>>>>> da047828

    yield {'ice_history': ice_history}

    # cleanup
<<<<<<< HEAD
    with cd(ctrldir):
        if ice_history:
            os.remove(HIST_NML_NAME)
=======
    if ice_history:
        os.remove(ice_history_path)
>>>>>>> da047828


@pytest.mark.parametrize("config", [DEFAULT_CONFIG],
                         indirect=True)
def test_setup(config, cice_nml, cice_history_nml):
    """
    Confirm that
        1: payu overwrites cice_in with ice_history
        2: payu works without ice_history.nml
        3: payu overwrites cice_in and allows additional fields
    In all cases confirm dump_last is not added to model_type='cice'
    """

    with cd(ctrldir):
        lab = payu.laboratory.Laboratory(lab_path=str(labdir))
        expt = payu.experiment.Experiment(lab, reproduce=False)
        model = expt.models[0]

        # Function to test
        model.setup()

    # Check config files are moved to model's work path
    work_path_files = os.listdir(model.work_path)
    assert CICE_NML_NAME in work_path_files
    assert HIST_NML_NAME not in work_path_files

    # Check cice_in was patched with ice_history
    work_input_fpath = os.path.join(model.work_path, CICE_NML_NAME)
    input_nml = f90nml.read(work_input_fpath)
    if cice_history_nml['ice_history']:
        assert (input_nml["icefields_nml"] ==
                cice_history_nml["ice_history"]["icefields_nml"])
    else:
        assert input_nml["icefields_nml"] == DEFAULT_CICE_NML["icefields_nml"]

    # Check dump_last doesn't exist
    with pytest.raises(KeyError, match="dump_last"):
        input_nml["setup_nml"]["dump_last"]


@pytest.fixture
def prior_restart_dir():
    """Create prior restart directory"""
    restart_path = RESTART_PATH
    os.mkdir(restart_path)

    yield restart_path

    # Cleanup
    shutil.rmtree(restart_path)


@pytest.fixture(
    # prior_istep0, prior_npt, runtime, expected_npt
    params=[
        (0, 0, {"years": 0, "months": 0, "days": 2}, 48),
        (0, 8670, {"years": 1, "months": 0, "days": 0}, 8760),
        (8760000, 8670, {"years": 0, "months": 0, "days": 31}, 744),
        (1416, 0, {"years": 0, "months": 1, "days": 0}, 744)
    ]
)
def run_timing_params(request):
    return request.param


@pytest.fixture
def prior_restart_cice4(run_timing_params, prior_restart_dir):
    """
    Create fake prior restart files required by CICE4's setup.
    This differs from CICE5, which doesn't require a cice_in.nml
    file in the restart directory.
    """

    prior_istep0, prior_npt, _, _ = run_timing_params
    # Previous cice_in namelist with time information
    restart_cice_in = {"setup_nml": {
            "istep0": prior_istep0,
            "npt": prior_npt,
            "dt": DEFAULT_DT
        }}
    f90nml.write(restart_cice_in, prior_restart_dir/CICE_NML_NAME)

    # Additional restart files required by CICE4 setup
    (prior_restart_dir/ICED_RESTART_NAME).touch()
    (prior_restart_dir/RESTART_POINTER_NAME).touch()

    yield prior_restart_dir

    # Teardown handled by prior restart dir fixture


@pytest.mark.parametrize("config", [CONFIG_WITH_RESTART],
                         indirect=True)
<<<<<<< HEAD
def test_restart_setup(config, cice_nml, prior_restart_cice4,
=======
def test_restart_setup(config, cice_nml, cice_history_nml, prior_restart_cice4,
>>>>>>> da047828
                       run_timing_params):
    """
    Test that seting up an experiment from a cloned control directory
    works when a restart directory is specified.

    Use a restart directory mimicking the CICE4 files required by setup.
    """

    prior_istep0, prior_npt, runtime, expected_npt = run_timing_params
    # Setup experiment
    with cd(ctrldir):
        lab = payu.laboratory.Laboratory(lab_path=str(labdir))
        expt = payu.experiment.Experiment(lab, reproduce=False)

        # Add a runtime to test calculated cice runtime values
        expt.runtime = runtime
        model = expt.models[0]

        # Function to test
        model.setup()

    # Check correct run time values written to work namelist
    work_cice_nml = f90nml.read(
        os.path.join(model.work_path, CICE_NML_NAME)
        )
    assert work_cice_nml["setup_nml"]["istep0"] == (
        prior_istep0 + prior_npt
    )
    assert work_cice_nml["setup_nml"]["npt"] == (
        expected_npt
    )

    # Check restart files were copied to work directory.
    cice_work_restart_files = os.listdir(model.work_restart_path)

    for file in [CICE_NML_NAME, ICED_RESTART_NAME, RESTART_POINTER_NAME]:
        assert file in cice_work_restart_files


@pytest.mark.parametrize("config", [DEFAULT_CONFIG],
                         indirect=True)
<<<<<<< HEAD
def test_no_restart_ptr(config, cice_nml):
=======
def test_no_restart_ptr(config, cice_nml, cice_history_nml):
>>>>>>> da047828
    """
    Test that payu raises an error if no prior restart path is specified,
    restart is `true` in cice_in.nml, and the restart pointer is missing.
    """
    cice_in_patch = {"setup_nml": {"restart": True}}
    with cd(ctrldir):
        cice_in_default = f90nml.read(CICE_NML_NAME)
        cice_in_default.patch(cice_in_patch)
        cice_in_default.write(CICE_NML_NAME, force=True)

    with cd(ctrldir):
        lab = payu.laboratory.Laboratory(lab_path=str(labdir))
        expt = payu.experiment.Experiment(lab, reproduce=False)
        model = expt.models[0]

        # Function to test
        with pytest.raises(RuntimeError,
                           match="Cannot find previous restart file"):
            model.setup()


<<<<<<< HEAD
def write_iced_header(iced_path, bint, istep0, time, time_forc):
    """
    Write a fake binary CICE4 iced restart file containing
    only a header.
    """
    with open(iced_path, 'wb') as iced_file:
        header = struct.pack(
            CICE4_RESTART_HEADER_FORMAT, bint, istep0, time, time_forc
        )
        iced_file.write(header)


@pytest.mark.parametrize("config", [DEFAULT_CONFIG],
                         indirect=["config"])
@pytest.mark.parametrize(
     'run_start_date, previous_runtime',
     [
        (datetime.datetime(1500, 1, 1), 500000),
        (datetime.datetime(1, 7, 3), 900000000),
        (datetime.datetime(3753, 9, 23), 123456789),
     ]
)
def test_overwrite_restart_ptr(config,
                               cice_nml,
                               run_start_date,
                               previous_runtime,
                               prior_restart_dir,
                               empty_workdir
                               ):
    """
    CICE4 in ACCESS-ESM1.5 finds the iced restart file based on the
    run start date. Check that:
    1. payu identifies the correct iced restart from given start date
    2. payu writes the correct filename to the restart pointer file.
    """
    # Initialize the experiment
    with cd(ctrldir):
        lab = payu.laboratory.Laboratory(lab_path=str(labdir))
        expt = payu.experiment.Experiment(lab, reproduce=False)
        cice_model = expt.models[0]

    # Create iced restart with the specified date and runtime
    run_start_date_int = payu.calendar.date_to_int(run_start_date)
    iced_name = f"iced.{run_start_date_int:08d}"
    iced_path = prior_restart_dir / iced_name
    write_iced_header(iced_path,
                      bint=0,
                      istep0=0,
                      time=previous_runtime,
                      time_forc=0)

    # Create an iced restart with different date, to check
    # that payu ignores it
    wrong_iced_name = "iced.01010101"
    wrong_runtime = 1000
    wrong_iced_path = prior_restart_dir / wrong_iced_name
    write_iced_header(wrong_iced_path,
                      bint=0,
                      istep0=0,
                      time=wrong_runtime,
                      time_forc=0)

    # Check test set up correctly
    assert iced_name != wrong_iced_name

    # Set model paths
    cice_model.prior_restart_path = prior_restart_dir
    cice_model.work_init_path = empty_workdir

    cice_model.overwrite_restart_ptr(run_start_date,
                                     previous_runtime,
                                     "fake_file")

    # Check correct iced filename written to pointer
    res_ptr_path = os.path.join(cice_model.work_init_path,
                                "ice.restart_file")

    with open(res_ptr_path, 'r') as res_ptr:
        ptr_iced = res_ptr.read()

    assert ptr_iced == f"./{iced_name}"


@pytest.mark.parametrize("config", [DEFAULT_CONFIG],
                         indirect=["config"])
def test_overwrite_restart_ptr_missing_iced(config,
                                            cice_nml,
                                            prior_restart_dir,
                                            empty_workdir
                                            ):
    """
    Check that cice raises error when an iced restart file matching
    the run start date is not found.
    """
    # Initialize the experiment
    with cd(ctrldir):
        lab = payu.laboratory.Laboratory(lab_path=str(labdir))
        expt = payu.experiment.Experiment(lab, reproduce=False)
        cice_model = expt.models[0]

    # Run timing information
    previous_runtime = 500000
    run_start_date = datetime.date(500, 12, 3)
    # Expected iced file
    run_start_date_int = payu.calendar.date_to_int(run_start_date)
    iced_name = f"iced.{run_start_date_int:08d}"

    # Create iced restart with wrong date
    wrong_iced_name = "iced.01010101"
    wrong_runtime = 1000
    wrong_iced_path = prior_restart_dir / wrong_iced_name
    write_iced_header(wrong_iced_path,
                      bint=0,
                      istep0=0,
                      time=wrong_runtime,
                      time_forc=0)

    # Set model paths
    cice_model.prior_restart_path = prior_restart_dir
    cice_model.work_init_path = empty_workdir

    with pytest.raises(FileNotFoundError, match=iced_name):
        cice_model.overwrite_restart_ptr(run_start_date,
                                         previous_runtime,
                                         "fake_file")


@pytest.mark.parametrize("config", [DEFAULT_CONFIG],
                         indirect=["config"])
def test_check_date_consistency(config,
                                cice_nml,
                                prior_restart_dir,
                                ):
    """
    CICE4 in ACCESS-ESM1.5 reads the binary restart header to check that
    its runtime matches a given prior runtime.
    Check that an error is raised when the two do not match.
    """
    # Initialize the experiment
    with cd(ctrldir):
        lab = payu.laboratory.Laboratory(lab_path=str(labdir))
        expt = payu.experiment.Experiment(lab, reproduce=False)
        cice_model = expt.models[0]

    # Experiment timing information
    previous_runtime = 500000

    # Create an iced file with a different runtime
    iced_name = "iced.YYYYMMDD"
    wrong_runtime = 1000
    iced_path = prior_restart_dir / iced_name
    write_iced_header(iced_path,
                      bint=0,
                      istep0=0,
                      time=wrong_runtime,
                      time_forc=0)

    # Sanity check
    assert wrong_runtime != previous_runtime
    with pytest.raises(RuntimeError, match=iced_name):
        cice_model._cice4_check_date_consistency(
                                        iced_path,
                                        previous_runtime,
                                        "fake_file")
=======
CONFIG_WITH_COMPRESSION = {
    "laboratory": "lab",
    "jobname": "testrun",
    "model": "cice",
    "exe": "test.exe",
    "experiment": ctrldir_basename,
    "metadata": {"enable": False},
    "compress_logs": True
}


@pytest.fixture
def cice4_log_files():
    """
    Create cice log files based on ESM1.5 logs.
    """
    non_pe_logs = {
        "ice_diag_out": "block id, proc, local_block:",
        "ice_diag.d": "istep0                    =   ******",
        "debug.root.03": "oasis_io_read_avfile:av2_isst_ia:NetCDF:"
    }
    pe_logs = {
        f'iceout{x:03d}': "Fake iceout file {x}"
        for x in range(85, 96)
    }

    log_files = non_pe_logs | pe_logs

    log_paths = []
    for log_name, log_contents in log_files.items():
        log_path = Path(expt_workdir/log_name)
        with open(log_path, "w") as log:
            log.write(log_contents)
        log_paths.append(log_path)

    yield log_files

    # Cleanup
    for log_file in log_paths:
        try:
            log_file.unlink()
        except FileNotFoundError:
            pass


@pytest.fixture
def non_log_file():
    """
    Create a cice4 output file to be ignored by log compression.
    Use cice_in.nml which is copied to the work directory in ESM1.5.
    """
    non_log_path = Path(expt_workdir)/CICE_NML_NAME
    non_log_path.touch()

    yield non_log_path

    # Cleanup
    non_log_path.unlink()


@pytest.mark.parametrize("config", [CONFIG_WITH_COMPRESSION],
                         indirect=True)
def test_log_compression(config, cice4_log_files, non_log_file,
                         cice_nml   # Required by expt.__init__
                         ):
    """
    Test that logfiles produced by cice during ESM1.5 simulations are
    properly compressed into a tarball by cice.compress_log_files().
    """
    with cd(ctrldir):
        # Initialise laboratory and experiment
        lab = payu.laboratory.Laboratory(lab_path=str(labdir))
        expt = payu.experiment.Experiment(lab, reproduce=False)
        model = expt.models[0]

        # Function to test
        model.compress_log_files()

    # Check that log tarball created and no original logs remain
    assert set(os.listdir(expt_workdir)) == {model.log_tar_name,
                                             non_log_file.name}

    # Check all logs present in tarball
    log_file_names = {log_name for
                      log_name in cice4_log_files}

    with tarfile.open(os.path.join(expt_workdir, model.log_tar_name),
                      mode="r") as tar:
        assert set(tar.getnames()) == log_file_names

        # Check contents of compressed files
        for entry in tar:
            entry_name = entry.name
            with tar.extractfile(entry) as open_entry:
                file_contents = open_entry.read().decode("utf-8")
                assert file_contents == cice4_log_files[entry_name]
>>>>>>> da047828
<|MERGE_RESOLUTION|>--- conflicted
+++ resolved
@@ -138,22 +138,6 @@
 
 @pytest.fixture
 def cice_nml():
-<<<<<<< HEAD
-    """
-    Write the default cice_in.nml namelist.
-    """
-    cice_nml = DEFAULT_CICE_NML
-
-    with cd(ctrldir):
-        # 2. Create config.nml
-        f90nml.write(cice_nml, CICE_NML_NAME)
-
-    yield
-
-    # cleanup
-    with cd(ctrldir):
-        os.remove(CICE_NML_NAME)
-=======
     nml_path = os.path.join(ctrldir, CICE_NML_NAME)
     f90nml.write(DEFAULT_CICE_NML, nml_path)
 
@@ -161,7 +145,6 @@
 
     # Cleanup
     os.remove(nml_path)
->>>>>>> da047828
 
 
 # Important to test None case without separate ice history file
@@ -170,35 +153,19 @@
                         {"icefields_nml": {"f_icy": "m", "f_new": "y"}}])
 def cice_history_nml(request):
     """
-<<<<<<< HEAD
-    Write separate history namelist used by ESM1.5.
-=======
     Write separate ice history namelist used by ESM1.5, if provided.
->>>>>>> da047828
     """
     ice_history = request.param
     ice_history_path = os.path.join(ctrldir, HIST_NML_NAME)
 
-<<<<<<< HEAD
-    with cd(ctrldir):
-        if ice_history:
-            f90nml.write(ice_history, HIST_NML_NAME)
-=======
     if ice_history:
         f90nml.write(ice_history, ice_history_path)
->>>>>>> da047828
 
     yield {'ice_history': ice_history}
 
     # cleanup
-<<<<<<< HEAD
-    with cd(ctrldir):
-        if ice_history:
-            os.remove(HIST_NML_NAME)
-=======
     if ice_history:
         os.remove(ice_history_path)
->>>>>>> da047828
 
 
 @pytest.mark.parametrize("config", [DEFAULT_CONFIG],
@@ -292,11 +259,7 @@
 
 @pytest.mark.parametrize("config", [CONFIG_WITH_RESTART],
                          indirect=True)
-<<<<<<< HEAD
 def test_restart_setup(config, cice_nml, prior_restart_cice4,
-=======
-def test_restart_setup(config, cice_nml, cice_history_nml, prior_restart_cice4,
->>>>>>> da047828
                        run_timing_params):
     """
     Test that seting up an experiment from a cloned control directory
@@ -338,11 +301,7 @@
 
 @pytest.mark.parametrize("config", [DEFAULT_CONFIG],
                          indirect=True)
-<<<<<<< HEAD
 def test_no_restart_ptr(config, cice_nml):
-=======
-def test_no_restart_ptr(config, cice_nml, cice_history_nml):
->>>>>>> da047828
     """
     Test that payu raises an error if no prior restart path is specified,
     restart is `true` in cice_in.nml, and the restart pointer is missing.
@@ -364,7 +323,6 @@
             model.setup()
 
 
-<<<<<<< HEAD
 def write_iced_header(iced_path, bint, istep0, time, time_forc):
     """
     Write a fake binary CICE4 iced restart file containing
@@ -529,7 +487,8 @@
                                         iced_path,
                                         previous_runtime,
                                         "fake_file")
-=======
+
+
 CONFIG_WITH_COMPRESSION = {
     "laboratory": "lab",
     "jobname": "testrun",
@@ -625,5 +584,4 @@
             entry_name = entry.name
             with tar.extractfile(entry) as open_entry:
                 file_contents = open_entry.read().decode("utf-8")
-                assert file_contents == cice4_log_files[entry_name]
->>>>>>> da047828
+                assert file_contents == cice4_log_files[entry_name]