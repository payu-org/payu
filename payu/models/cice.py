--- conflicted
+++ resolved
@@ -17,12 +17,9 @@
 import sys
 import shutil
 import datetime
-<<<<<<< HEAD
 import struct
-=======
 import re
 import tarfile
->>>>>>> da047828
 
 # Extensions
 import f90nml
