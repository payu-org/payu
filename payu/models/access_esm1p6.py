# coding: utf-8
"""
The payu interface for the ACCESS coupled climate model
-------------------------------------------------------------------------------
Contact: Marshall Ward <marshall.ward@anu.edu.au>
-------------------------------------------------------------------------------
Distributed as part of Payu, Copyright 2011 Marshall Ward
Licensed under the Apache License, Version 2.0
http://www.apache.org/licenses/LICENSE-2.0
"""
from __future__ import print_function

# Standard Library
import os
import re
import shutil

# Extensions
import f90nml
from netCDF4 import Dataset
from datetime import date, timedelta

# Local
from payu.fsops import make_symlink
from payu.models.model import Model
import payu.calendar as cal

INIT_DATE = 10101 #aka 0001/01/01
#this is the reference date for time calculations in CICE5

class AccessEsm1p6(Model):

    def __init__(self, expt, name, config):
        super(AccessEsm1p6, self).__init__(expt, name, config)

        self.model_type = 'access-esm1.6'

        for model in self.expt.models:
            if model.model_type == 'cice' or model.model_type == 'cice5':
                model.config_files = ['cice_in.nml',
                                      'input_ice.nml']

                model.ice_nml_fname = 'cice_in.nml'

                model.access_restarts = ['mice.nc']
                model.copy_restarts = True 

                model.set_timestep = model.set_access_timestep

                # Structure of model coupling namelist
                model.cpl_fname = 'input_ice.nml'
                model.cpl_group = 'coupling'
                # Experiment initialisation date
                model.init_date_key = "init_date"
                # Start date for new run
                model.inidate_key = "inidate"
                # Total time in seconds since initialisation date
                model.runtime0_key = 'runtime0'
                # Simulation length in seconds for new run
                model.runtime_key = "runtime"

            if model.model_type == 'cice':
                # The ACCESS build of CICE4 assumes that restart_dir is 'RESTART'
                model.get_ptr_restart_dir = lambda : '.'
                # We also rely on having an extra 'restart_date.nml' file
                model.start_date_nml_name = "restart_date.nml"

            if model.model_type == 'um':
                # Additional Cable 3 namelists

                # Using set as this initialised twice and would otherwise
                # contain duplicates
                model.optional_config_files = list(
                    set(['pft_params.nml', 'soil.nml']) |
                    set(model.optional_config_files)
                )

    def setup(self):
        if not self.top_level_model:
            return

        # Keep track of this in order to set the oasis runtime.
        run_runtime = 0

        for model in self.expt.models:

            if  model.model_type == 'cice' or model.model_type == 'cice5':

                # Horrible hack to make a link to o2i.nc in the
                # work/ice/RESTART directory
                f_name = 'o2i.nc'
                f_src = os.path.join(model.work_path, f_name)
                f_dst = os.path.join(model.work_restart_path, f_name)

                if os.path.isfile(f_src):
                    make_symlink(f_src, f_dst)

            if model.model_type == 'cice5' or model.model_type == 'cice'::

                # Stage the supplemental input files
                if model.prior_restart_path:
                    for f_name in model.access_restarts:
                        f_src = os.path.join(model.prior_restart_path, f_name)
                        f_dst = os.path.join(model.work_input_path, f_name)

                        if os.path.isfile(f_src):
                            make_symlink(f_src, f_dst)

            # Update the supplemental OASIS namelists
            # cpl_nml is the coupling namelist copied from the control to
            # work directory.
            cpl_fpath = os.path.join(model.work_path, model.cpl_fname)
            cpl_nml = f90nml.read(cpl_fpath)
            cpl_group = cpl_nml[model.cpl_group]

                if model.ice_in['setup_nml']['use_leap_years'] :
                    caltype = cal.GREGORIAN
                else :
                    caltype = cal.NOLEAP

                # Experiment initialisation date
                init_date = cal.int_to_date(INIT_DATE)

                # Get timing information for the new run.
                if model.prior_restart_path:
<<<<<<< HEAD
=======
                    # Read the start date from the restart date namelist.
                    start_date_fpath = os.path.join(
                        model.prior_restart_path,
                        model.start_date_nml_name
                    )
>>>>>>> 477a5f70

                    if model.model_type == 'cice':
                        # Read the start date from the restart date namelist.
                        start_date_fpath = os.path.join(
                            model.prior_restart_path,
                            model.start_date_nml_name
                        )

                        try:
                            start_date_nml = f90nml.read(start_date_fpath)[
                                model.cpl_group]
                        except FileNotFoundError:
                            print(
                                "Missing restart date file for model "
                                f"{model.model_type}",
                                file=sys.stderr
                            )
                            raise

                        # Experiment initialisation date
                        init_date = cal.int_to_date(
                            start_date_nml[model.init_date_key]
                        )

                        # Start date of new run
                        run_start_date = cal.int_to_date(
                            start_date_nml[model.inidate_key]
                        )

                    if model.model_type == 'cice5':

                        # Read the start date from last the restart
                        iced_file = model.get_latest_restart_file()
                        iced_nc = Dataset(
                            os.path.join(model.prior_restart_path, iced_file)
                        )
                        run_start_date = date(
                            iced_nc.getncattr('nyr'),
                            iced_nc.getncattr('month'),
                            iced_nc.getncattr('mday')
                        ) + timedelta(seconds=float(iced_nc.getncattr('sec')))
                        iced_nc.close()

                    # run_start_date must be after initialisation date
                    if run_start_date < init_date:
                        msg = (
                            f"Restart date in cice restarts must not be "
                            "before initialisation date {INIT_DATE}. "
                        )
                        raise ValueError(msg)

                    # Calculate the total number of seconds between the
                    # initialisation and new run start date,
                    # to use for the runtime0 field.
                    previous_runtime = cal.seconds_between_dates(
                        init_date,
                        run_start_date,
                        caltype
                    )

                    cpl_group['jobnum'] = cpl_group['jobnum'] + 1

                else:
                    previous_runtime = 0
                    cpl_group['jobnum'] = 1
                    run_start_date = init_date

                # Set runtime for this run. 
                if self.expt.runtime:
                    run_runtime = cal.runtime_from_date(
                        run_start_date,
                        self.expt.runtime['years'],
                        self.expt.runtime['months'],
                        self.expt.runtime['days'],
                        self.expt.runtime.get('seconds', 0),
                        caltype)
                    if run_runtime <=0 :
                        raise RuntimeError("invalid runtime specified in config.yaml")
                else:
                    raise RuntimeError("runtime missing from config.yaml")

                # Now write out new run start date and total runtime into the
                # work directory namelist.
                cpl_group[model.init_date_key] = cal.date_to_int(init_date)
                cpl_group[model.inidate_key] = cal.date_to_int(run_start_date)
                cpl_group[model.runtime0_key] = previous_runtime
                cpl_group[model.runtime_key] = int(run_runtime)

                # write coupler namelist
                nml_work_path = os.path.join(model.work_path, model.cpl_fname)

                # TODO: Does this need to be split into two steps?
                f90nml.write(cpl_nml, nml_work_path + '~')
                shutil.move(nml_work_path + '~', nml_work_path)

<<<<<<< HEAD
                if  model.prior_restart_path and model.model_type == 'cice' :
=======
                if  model.prior_restart_path:
>>>>>>> 477a5f70
                    # Set up and check the cice restart files.
                    model.overwrite_restart_ptr(run_start_date,
                                                previous_runtime,
                                                start_date_fpath)


        # Now change the oasis runtime. This needs to be done after the others.
        for model in self.expt.models:
            if model.model_type == 'oasis':
                namcouple = os.path.join(model.work_path, 'namcouple')

                s = ''
                with open(namcouple, 'r+') as f:
                    s = f.read()
                    m = re.search(r"^[ \t]*\$RUNTIME.*?^[ \t]*(\d+)", s,
                                  re.MULTILINE | re.DOTALL)
                    assert (m is not None)
                    s = s[:m.start(1)] + str(run_runtime) + s[m.end(1):]

                with open(namcouple, 'w') as f:
                    f.write(s)

    def archive(self):
        if not self.top_level_model:
            return

        for model in self.expt.models:
            if model.model_type == 'cice5' or model.model_type == 'cice':

                # Copy supplemental restart files to RESTART path
                for f_name in model.access_restarts:
                    f_src = os.path.join(model.work_path, f_name)
                    f_dst = os.path.join(model.restart_path, f_name)

                    if os.path.exists(f_src):
                        shutil.move(f_src, f_dst)

                # Copy "cice_in.nml" from work path to restart.
                work_ice_nml_path = os.path.join(
                                        model.work_path,
                                        model.ice_nml_fname
                )
                restart_ice_nml_path = os.path.join(
                                        model.restart_path,
                                        model.ice_nml_fname
                )

                if os.path.exists(work_ice_nml_path):
                    shutil.copy2(work_ice_nml_path, restart_ice_nml_path)

            if model.model_type == 'cice':
                # Write the simulation end date to the restart date
                # namelist.

                # Calculate the end date using information from the work
                # directory coupling namelist.
                work_cpl_fpath = os.path.join(model.work_path, model.cpl_fname)
                work_cpl_nml = f90nml.read(work_cpl_fpath)
                work_cpl_grp = work_cpl_nml[model.cpl_group]

                # Timing information on the completed run.
                exp_init_date_int = work_cpl_grp[model.init_date_key]
                run_start_date_int = work_cpl_grp[model.inidate_key]
                run_runtime = work_cpl_grp[model.runtime_key]
                run_caltype = work_cpl_grp["caltype"]

                # Calculate end date of completed run
                run_end_date = cal.date_plus_seconds(
                    cal.int_to_date(run_start_date_int),
                    run_runtime,
                    run_caltype
                )

                end_date_dict = {
                    model.cpl_group: {
                        model.init_date_key: exp_init_date_int,
                        model.inidate_key: cal.date_to_int(run_end_date)
                    }
                }

                # Write restart date to the restart directory
                end_date_path = os.path.join(model.restart_path,
                                             model.start_date_nml_name)
                f90nml.write(end_date_dict, end_date_path, force=True)


    def get_restart_datetime(self, restart_path):
        """Given a restart path, parse the restart files and
        return a cftime datetime (for date-based restart pruning)"""

        # Use mom by default and um if ocean not present
        model_types = ['mom', 'um']

        return self.get_restart_datetime_using_submodel(restart_path,
                                                        model_types)

    def set_model_pathnames(self):
        pass

    def set_local_pathnames(self):
        pass

    def set_input_paths(self):
        pass

    def set_model_output_paths(self):
        pass

    def collate(self):
        pass<|MERGE_RESOLUTION|>--- conflicted
+++ resolved
@@ -95,7 +95,7 @@
                 if os.path.isfile(f_src):
                     make_symlink(f_src, f_dst)
 
-            if model.model_type == 'cice5' or model.model_type == 'cice'::
+            if model.model_type == 'cice5' or model.model_type == 'cice':
 
                 # Stage the supplemental input files
                 if model.prior_restart_path:
@@ -123,14 +123,6 @@
 
                 # Get timing information for the new run.
                 if model.prior_restart_path:
-<<<<<<< HEAD
-=======
-                    # Read the start date from the restart date namelist.
-                    start_date_fpath = os.path.join(
-                        model.prior_restart_path,
-                        model.start_date_nml_name
-                    )
->>>>>>> 477a5f70
 
                     if model.model_type == 'cice':
                         # Read the start date from the restart date namelist.
@@ -226,11 +218,7 @@
                 f90nml.write(cpl_nml, nml_work_path + '~')
                 shutil.move(nml_work_path + '~', nml_work_path)
 
-<<<<<<< HEAD
                 if  model.prior_restart_path and model.model_type == 'cice' :
-=======
-                if  model.prior_restart_path:
->>>>>>> 477a5f70
                     # Set up and check the cice restart files.
                     model.overwrite_restart_ptr(run_start_date,
                                                 previous_runtime,
